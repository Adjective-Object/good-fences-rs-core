extern crate relative_path;
extern crate serde;
use path_clean::PathClean as _;
use path_slash::PathBufExt;
use relative_path::{RelativePath, RelativePathBuf};
use serde::Deserialize;
use std::collections::HashMap;
use std::env::current_dir;
use std::fs::File;
use std::io::BufReader;
use std::path::{Path, PathBuf};
use std::string::String;
use std::vec::Vec;
use swc_core::common::FileName;
use swc_core::ecma::loader::resolve::Resolve;
<<<<<<< HEAD
use swc_core::ecma::loader::resolvers::lru::CachingResolver;
use swc_core::ecma::loader::resolvers::node::NodeModulesResolver;
use swc_core::ecma::loader::resolvers::tsc::TsConfigResolver;
use swc_core::ecma::loader::TargetEnv;
=======
>>>>>>> 758881c9

use crate::error::OpenTsConfigError;
use crate::path_utils::{as_slashed_pathbuf, slashed_as_relative_path};

#[derive(Debug, Deserialize, PartialEq, Eq, Default)]
#[serde(rename_all = "camelCase")]
pub struct TsconfigPathsJson {
    pub compiler_options: TsconfigPathsCompilerOptions,
}

impl TsconfigPathsJson {
    // Reads and parses the tsconfig.json at the provided path
    pub fn from_path(tsconfig_path: String) -> Result<Self, OpenTsConfigError> {
        let file = match File::open(tsconfig_path) {
            Ok(f) => f,
            Err(err) => return Err(OpenTsConfigError::IOError(err)),
        };
        let buf_reader = BufReader::new(file);
        let tsconfig_paths_json: TsconfigPathsJson = match serde_json::from_reader(buf_reader) {
            Ok(tsconfig) => tsconfig,
            Err(e) => return Err(OpenTsConfigError::SerdeError(e)),
        };
        Ok(tsconfig_paths_json)
    }
}

#[derive(Debug, Deserialize, PartialEq, Eq, Default)]
#[serde(rename_all = "camelCase")]
pub struct TsconfigPathsCompilerOptions {
    pub base_url: Option<String>,
    pub paths: HashMap<String, Vec<String>>,
}

#[derive(Debug, Deserialize, PartialEq, Eq)]
pub enum ResolvedImport {
    NodeModulesImport(String),
    ProjectLocalImport(PathBuf),
    ResourceFileImport,
}

<<<<<<< HEAD
pub fn resolve_with_extension(
    imported_path: &str,
    tsconfig_paths: &TsconfigPathsJson,
) -> Result<String, String> {
    let extensions = &["ts", "js", "tsx", "jsx", "d.ts"];
    for ext in extensions {
        let file_with_ext = PathBuf::from_slash(format!("{}.{}", imported_path, ext));
        if file_with_ext.exists() {
            return Ok(file_with_ext.to_slash().unwrap().to_string());
        }
    }

    let resolver: CachingResolver<TsConfigResolver<NodeModulesResolver>> = CachingResolver::new(
        40,
        TsConfigResolver::new(
            NodeModulesResolver::new(TargetEnv::Node, Default::default(), false),
            ".".into(),
            tsconfig_paths
                .compiler_options
                .paths
                .clone()
                .into_iter()
                .collect(),
        ),
    );

    let base = FileName::Real("./package.json".into());

    let imported_path = if imported_path.starts_with("./") {
        imported_path.to_string()
    } else {
        format!("./{}", imported_path)
    };

    let resolved = match resolver.resolve(&base, &imported_path) {
        Ok(r) => r,
        Err(e) => {
            dbg!(&base, &imported_path);
            dbg!(&e);
            return Err(e.to_string());
        }
    };
    // let resolved = RelativePath::new(&resolved.to_string())..to_path("");
    let resolved = resolved.to_string();

    let cwd = current_dir().unwrap().to_slash().unwrap().to_string();
    Ok(resolved.replacen(&format!("{}/", cwd), "", 1))
}

pub fn resolve_import<'a>(
    tsconfig_paths: &'a TsconfigPathsJson,
    initial_path: &RelativePath,
    raw_import_path: &'a str,
) -> Result<ResolvedImport, String> {
    let resolver: CachingResolver<TsConfigResolver<NodeModulesResolver>> = CachingResolver::new(
        500000,
        TsConfigResolver::new(
            NodeModulesResolver::new(TargetEnv::Node, Default::default(), false),
            ".".into(),
            tsconfig_paths
                .compiler_options
                .paths
                .clone()
                .into_iter()
                .collect(),
        ),
    );
    // dbg!(initial_path.as_str());
    let base = FileName::Real(PathBuf::from(initial_path.as_str()));

    let resolved = resolver.resolve(&base, raw_import_path);

    let file_path = match resolved {
        Ok(filename) => {
            if let FileName::Real(f) = filename {
                f
            } else {
                return Err("".to_string());
            }
        }
        Err(e) => {
            dbg!(&base, raw_import_path);
            dbg!(&e);
            return Err(e.to_string());
        }
    };
=======
const SOURCE_EXTENSIONS: &[&str] = &["js", "ts", "d.ts", "tsx", "jsx"];
pub const ASSET_EXTENSION: &[&str] = &["scss", "css", "svg", "png", "json", "gif"];
>>>>>>> 758881c9

pub fn resolve_with_extension(
    base: FileName,
    imported_path: &str,
    resolver: &dyn Resolve,
) -> Result<ResolvedImport, String> {
    if is_resource_file(&imported_path.to_string()) {
        return Ok(ResolvedImport::ResourceFileImport);
    }
    // canonicalize() adds "\\\\?\\" for windows to guarantee we remove cwd from the final resolved path
    let cwd = current_dir()
        .unwrap()
        .canonicalize()
        .unwrap()
        .to_slash()
        .unwrap()
        .to_string();
    let resolved = match resolver.resolve(&base, &imported_path) {
        Ok(r) => r,
        Err(e) => {
            if let Some(source) = e.source() {
                if source.to_string() == "failed to get the node_modules path" {
                    return Ok(ResolvedImport::NodeModulesImport(imported_path.to_owned()));
                }
            }
            for ext in SOURCE_EXTENSIONS {
                let file_with_ext = format!("{}.{}", &imported_path, ext);
                if let Ok(resolved) = resolver.resolve(&base, &file_with_ext) {
                    let resolved = match resolved {
                        FileName::Real(f) => f.to_slash().unwrap().to_string(),
                        _ => resolved.to_string(),
                    };
                    return Ok(ResolvedImport::ProjectLocalImport(
                        resolved.replacen(&format!("{}/", cwd), "", 1).into(),
                    ));
                }
            }
            return Err(e.to_string());
            // return Ok(ResolvedImport::NodeModulesImport(imported_specifier.to_string()))
        }
    };
    // let resolved = RelativePath::new(&resolved.to_string())..to_path("");
    let resolved = match resolved {
        FileName::Real(f) => f.to_slash().unwrap().to_string(),
        _ => resolved.to_string(),
    };
    // If we found a local file it starts with cwd
    if resolved.starts_with(&cwd) {
        if is_resource_file(&resolved) || resolved.ends_with(".graphql") {
            return Ok(ResolvedImport::ResourceFileImport);
        }
        return Ok(ResolvedImport::ProjectLocalImport(
            resolved.replacen(&format!("{}/", cwd), "", 1).into(),
        ));
    }
    Ok(ResolvedImport::NodeModulesImport(imported_path.into()))
}

fn is_resource_file(resolved: &String) -> bool {
    ASSET_EXTENSION
        .iter()
        .any(|ext| resolved.ends_with(&format!(".{}", ext)))
}

pub fn resolve_ts_import<'a>(
    tsconfig_paths: &'a TsconfigPathsJson,
    initial_path: &RelativePath,
    raw_import_specifier: &'a str,
) -> Result<ResolvedImport, String> {
    // println!("resole import! {:?}, {:?}", initial_path, import_specifier);

    // this is a directory import, so we want to add index.ts to the end of the file
    let import_specifier: String =
        if raw_import_specifier.ends_with('/') || raw_import_specifier.ends_with('.') {
            let mut x = RelativePathBuf::from(raw_import_specifier);
            x.push("index");
            x.normalize();
            x.to_string()
        } else {
            raw_import_specifier.to_owned()
        };

    // short circuit when importing non-ts resource files.
    let buf = PathBuf::from(import_specifier.clone());
    let ext = buf.extension();
    match ext {
        Some(ext) => {
            if ext != "tsx" && ext != "ts" {
                return Ok(ResolvedImport::ResourceFileImport);
            }
        }
        None => {}
    }

    if import_specifier.starts_with(".") {
        // relative import -- bypass tsconfig
        let parent_path = initial_path.parent();
        if !parent_path.is_some() {
            return Err(format!("source path {:} had no parent?", initial_path));
        }
        let joined_path: RelativePathBuf = parent_path
            .unwrap()
            .join(RelativePath::new(&import_specifier));
        return Ok(ResolvedImport::ProjectLocalImport(PathBuf::from(
            joined_path.normalize().as_str(),
        )));
    } else {
        // tsconfig.paths.json imports
        let import_specifier_path = Path::new(&import_specifier);
        for segment in import_specifier_path.ancestors() {
            // match on starless stub
            let stub_to_check_option = segment.to_str();
            if !stub_to_check_option.is_some() {
                return Err("accumulated specifier was empty.".to_owned());
            }
            let stub_to_check = stub_to_check_option.unwrap();
            let no_star_stub_option = tsconfig_paths.compiler_options.paths.get(stub_to_check);
            if no_star_stub_option.is_some() {
                let no_star_stub_entry = no_star_stub_option.unwrap();
                if no_star_stub_entry.len() != 1 {
                    return Err(format!(
                        "Expected all members of paths: to have a single entry, but got {:?} for stub {:?}",
                        no_star_stub_entry,
                        no_star_stub_option
                    ));
                }
                return Ok(ResolvedImport::ProjectLocalImport(path_buf_from_tsconfig(
                    tsconfig_paths,
                    &no_star_stub_entry[0],
                )));
            }
            let mut star_stub_to_check = stub_to_check.to_owned();
            star_stub_to_check.push_str("/*");
            let star_stub_option = tsconfig_paths
                .compiler_options
                .paths
                .get(&star_stub_to_check);
            if star_stub_option.is_some() {
                // match on star stub
                let star_stub_entry = star_stub_option.unwrap();
                if star_stub_entry.len() != 1 {
                    return Err(format!(
                        "Expected all members of paths: to have a single entry, but got {:?} for stub {:?}",
                        star_stub_entry,
                        no_star_stub_option
                    ));
                }
                return Ok(ResolvedImport::ProjectLocalImport(path_buf_from_tsconfig(
                    tsconfig_paths,
                    &switch_specifier_prefix(
                        &star_stub_to_check,
                        &star_stub_entry[0],
                        &import_specifier,
                    ),
                )));
            }
        }
    }

    // import specifier is not from the resolver. Use it here.
    return Ok(ResolvedImport::NodeModulesImport(
        import_specifier.to_owned(),
    ));
}

fn switch_specifier_prefix(
    matched_star_path: &str,
    replace_star_path: &str,
    import_specifier: &str,
) -> String {
    //
    // { "paths":
    //      "foo": [ "./packages/foo" ]
    //      "foo/lib/*": [ "./packages/foo/src/*" ]
    // }
    //
    // import "foo/lib/bar" -> "packages/foo/src/bar"

    if !replace_star_path.ends_with("/*") {
        return replace_star_path.to_owned();
    }
    let trailing_slice: &str =
        &import_specifier[matched_star_path.len() - 2..import_specifier.len()];
    let replace_no_star_slice: &str = &replace_star_path[0..replace_star_path.len() - 2];
    let mut resulting_string = String::from(replace_no_star_slice);
    resulting_string.push_str(trailing_slice);
    resulting_string
}

// Prefixes the specifier with the baseurl in the tsconfig, if any is defined
fn path_buf_from_tsconfig(
    tsconfig_paths_json: &TsconfigPathsJson,
    specifier_from_tsconfig_paths: &str,
) -> PathBuf {
    if tsconfig_paths_json.compiler_options.base_url.is_some() {
        // Join the base url onto the path, if present in the config
        let mut builder: RelativePathBuf = RelativePathBuf::new();
        builder.push(
            tsconfig_paths_json
                .compiler_options
                .base_url
                .as_ref()
                .unwrap(),
        );
        builder.push(specifier_from_tsconfig_paths);
        let rel_path =
            slashed_as_relative_path(&as_slashed_pathbuf(builder.into_string().as_str())).unwrap();
        return PathBuf::from(rel_path.as_str()).clean();
    } else {
        return PathBuf::from(RelativePathBuf::from(specifier_from_tsconfig_paths).as_str())
            .clean();
    }
}

#[cfg(test)]
mod test {
    extern crate lazy_static;
    extern crate relative_path;
    use crate::import_resolver::{
        resolve_ts_import, ResolvedImport, TsconfigPathsCompilerOptions, TsconfigPathsJson,
    };
    use lazy_static::lazy_static;
    use relative_path::RelativePathBuf;
    use std::path::PathBuf;

    macro_rules! map(
        { $($key:expr => $value:expr),+ } => {
            {
                let mut m = ::std::collections::HashMap::new();
                $(
                    m.insert(String::from($key), $value);
                )+
                m
            }
        };
    );

    lazy_static! {
        static ref TEST_TSCONFIG_JSON: TsconfigPathsJson = TsconfigPathsJson {
            compiler_options: TsconfigPathsCompilerOptions {
                base_url: Some(".".to_owned()),
                paths: map!(
                    "glob-specifier/lib/*" => vec!["packages/glob-specifier/src/*".to_owned()],
                    "non-glob-specifier" => vec!["packages/non-glob-specifier/lib/index".to_owned()]
                )
            }
        };
    }

    #[test]
    fn test_import_resolvers_relative() {
        let result = resolve_ts_import(
            &TEST_TSCONFIG_JSON,
            &RelativePathBuf::from("packages/my/importing/module"),
            "../imported/module",
        );
        assert_eq!(
            result,
            Ok(ResolvedImport::ProjectLocalImport(PathBuf::from(
                "packages/my/imported/module"
            )))
        )
    }

    #[test]
    fn test_non_glob_specifier() {
        let result = resolve_ts_import(
            &TEST_TSCONFIG_JSON,
            &RelativePathBuf::from("packages/my/importing/module"),
            "non-glob-specifier",
        );
        assert_eq!(
            result,
            Ok(ResolvedImport::ProjectLocalImport(PathBuf::from(
                "packages/non-glob-specifier/lib/index"
            )))
        )
    }

    #[test]
    fn test_glob_specifier() {
        let result = resolve_ts_import(
            &TEST_TSCONFIG_JSON,
            &RelativePathBuf::from("packages/my/importing/module"),
            "glob-specifier/lib/relative/after/glob/specifier/../../the/./specifier",
        );
        assert_eq!(
            result,
            Ok(ResolvedImport::ProjectLocalImport(PathBuf::from(
                "packages/glob-specifier/src/relative/after/the/specifier"
            )))
        )
    }

    #[test]
    fn test_import_resolvers_relative_with_base_url() {
        let result = resolve_ts_import(
            &TsconfigPathsJson {
                compiler_options: TsconfigPathsCompilerOptions {
                    base_url: Some("./base/url".to_owned()),
                    paths: map!(
                        "glob-specifier/lib/*" => vec!["packages/glob-specifier/src/*".to_owned()],
                        "non-glob-specifier" => vec!["packages/non-glob-specifier/lib/index".to_owned()]
                    ),
                },
            },
            &RelativePathBuf::from("packages/my/importing/module"),
            "../imported/module",
        );
        assert_eq!(
            result,
            Ok(ResolvedImport::ProjectLocalImport(PathBuf::from(
                "packages/my/imported/module"
            )))
        )
    }

    #[test]
    fn test_import_resolvers_relative_with_base_url_as_tsconfig_file() {
        let result = resolve_ts_import(
            &TsconfigPathsJson {
                compiler_options: TsconfigPathsCompilerOptions {
                    base_url: Some("./base/url".to_owned()),
                    paths: map!(
                        "glob-specifier/lib/*" => vec!["packages/glob-specifier/src/*".to_owned()],
                        "non-glob-specifier" => vec!["packages/non-glob-specifier/lib/index".to_owned()]
                    ),
                },
            },
            &RelativePathBuf::from("packages/my/importing/module.ts"),
            "../imported/module",
        );
        assert_eq!(
            result,
            Ok(ResolvedImport::ProjectLocalImport(PathBuf::from(
                "packages/my/imported/module"
            )))
        )
    }

    #[test]
    fn test_import_resolvers_relative_index() {
        let result = resolve_ts_import(
            &TsconfigPathsJson {
                compiler_options: TsconfigPathsCompilerOptions {
                    base_url: None,
                    paths: map!(
                        "glob-specifier/lib/*" => vec!["packages/glob-specifier/src/*".to_owned()],
                        "non-glob-specifier" => vec!["packages/non-glob-specifier/lib/index".to_owned()]
                    ),
                },
            },
            &RelativePathBuf::from("packages/my/importing/module.ts"),
            ".",
        );
        assert_eq!(
            result,
            Ok(ResolvedImport::ProjectLocalImport(PathBuf::from(
                "packages/my/importing/index"
            )))
        )
    }

    #[test]
    fn test_import_resolvers_relative_parent_index() {
        let result = resolve_ts_import(
            &TsconfigPathsJson {
                compiler_options: TsconfigPathsCompilerOptions {
                    base_url: None,
                    paths: map!(
                        "glob-specifier/lib/*" => vec!["packages/glob-specifier/src/*".to_owned()],
                        "non-glob-specifier" => vec!["packages/non-glob-specifier/lib/index".to_owned()]
                    ),
                },
            },
            &RelativePathBuf::from("packages/my/importing/module.ts"),
            "..",
        );
        assert_eq!(
            result,
            Ok(ResolvedImport::ProjectLocalImport(PathBuf::from(
                "packages/my/index"
            )))
        )
    }

    #[test]
    fn test_import_resolvers_relative_parent_specifier() {
        let result = resolve_ts_import(
            &TsconfigPathsJson {
                compiler_options: TsconfigPathsCompilerOptions {
                    base_url: None,
                    paths: map!(
                        "glob-specifier/lib/*" => vec!["packages/glob-specifier/src/*".to_owned()],
                        "non-glob-specifier" => vec!["packages/non-glob-specifier/lib/index".to_owned()]
                    ),
                },
            },
            &RelativePathBuf::from("packages/my/importing/module.ts"),
            "../imported/module",
        );
        assert_eq!(
            result,
            Ok(ResolvedImport::ProjectLocalImport(PathBuf::from(
                "packages/my/imported/module"
            )))
        )
    }

    #[test]
    fn test_non_glob_specifier_with_base_url() {
        let result = resolve_ts_import(
            &TsconfigPathsJson {
                compiler_options: TsconfigPathsCompilerOptions {
                    base_url: Some("./base/url".to_owned()),
                    paths: map!(
                        "non-glob-specifier" => vec!["packages/non-glob-specifier/lib/index".to_owned()]
                    ),
                },
            },
            &RelativePathBuf::from("packages/my/importing/module"),
            "non-glob-specifier",
        );
        assert_eq!(
            result,
            Ok(ResolvedImport::ProjectLocalImport(PathBuf::from(
                "base/url/packages/non-glob-specifier/lib/index"
            )))
        )
    }
}<|MERGE_RESOLUTION|>--- conflicted
+++ resolved
@@ -13,13 +13,6 @@
 use std::vec::Vec;
 use swc_core::common::FileName;
 use swc_core::ecma::loader::resolve::Resolve;
-<<<<<<< HEAD
-use swc_core::ecma::loader::resolvers::lru::CachingResolver;
-use swc_core::ecma::loader::resolvers::node::NodeModulesResolver;
-use swc_core::ecma::loader::resolvers::tsc::TsConfigResolver;
-use swc_core::ecma::loader::TargetEnv;
-=======
->>>>>>> 758881c9
 
 use crate::error::OpenTsConfigError;
 use crate::path_utils::{as_slashed_pathbuf, slashed_as_relative_path};
@@ -60,97 +53,8 @@
     ResourceFileImport,
 }
 
-<<<<<<< HEAD
-pub fn resolve_with_extension(
-    imported_path: &str,
-    tsconfig_paths: &TsconfigPathsJson,
-) -> Result<String, String> {
-    let extensions = &["ts", "js", "tsx", "jsx", "d.ts"];
-    for ext in extensions {
-        let file_with_ext = PathBuf::from_slash(format!("{}.{}", imported_path, ext));
-        if file_with_ext.exists() {
-            return Ok(file_with_ext.to_slash().unwrap().to_string());
-        }
-    }
-
-    let resolver: CachingResolver<TsConfigResolver<NodeModulesResolver>> = CachingResolver::new(
-        40,
-        TsConfigResolver::new(
-            NodeModulesResolver::new(TargetEnv::Node, Default::default(), false),
-            ".".into(),
-            tsconfig_paths
-                .compiler_options
-                .paths
-                .clone()
-                .into_iter()
-                .collect(),
-        ),
-    );
-
-    let base = FileName::Real("./package.json".into());
-
-    let imported_path = if imported_path.starts_with("./") {
-        imported_path.to_string()
-    } else {
-        format!("./{}", imported_path)
-    };
-
-    let resolved = match resolver.resolve(&base, &imported_path) {
-        Ok(r) => r,
-        Err(e) => {
-            dbg!(&base, &imported_path);
-            dbg!(&e);
-            return Err(e.to_string());
-        }
-    };
-    // let resolved = RelativePath::new(&resolved.to_string())..to_path("");
-    let resolved = resolved.to_string();
-
-    let cwd = current_dir().unwrap().to_slash().unwrap().to_string();
-    Ok(resolved.replacen(&format!("{}/", cwd), "", 1))
-}
-
-pub fn resolve_import<'a>(
-    tsconfig_paths: &'a TsconfigPathsJson,
-    initial_path: &RelativePath,
-    raw_import_path: &'a str,
-) -> Result<ResolvedImport, String> {
-    let resolver: CachingResolver<TsConfigResolver<NodeModulesResolver>> = CachingResolver::new(
-        500000,
-        TsConfigResolver::new(
-            NodeModulesResolver::new(TargetEnv::Node, Default::default(), false),
-            ".".into(),
-            tsconfig_paths
-                .compiler_options
-                .paths
-                .clone()
-                .into_iter()
-                .collect(),
-        ),
-    );
-    // dbg!(initial_path.as_str());
-    let base = FileName::Real(PathBuf::from(initial_path.as_str()));
-
-    let resolved = resolver.resolve(&base, raw_import_path);
-
-    let file_path = match resolved {
-        Ok(filename) => {
-            if let FileName::Real(f) = filename {
-                f
-            } else {
-                return Err("".to_string());
-            }
-        }
-        Err(e) => {
-            dbg!(&base, raw_import_path);
-            dbg!(&e);
-            return Err(e.to_string());
-        }
-    };
-=======
 const SOURCE_EXTENSIONS: &[&str] = &["js", "ts", "d.ts", "tsx", "jsx"];
 pub const ASSET_EXTENSION: &[&str] = &["scss", "css", "svg", "png", "json", "gif"];
->>>>>>> 758881c9
 
 pub fn resolve_with_extension(
     base: FileName,
