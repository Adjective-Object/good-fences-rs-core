#! /usr/bin/env node

/**
 * `./index` is generated via `napi build` or `yarn build` along with `.node`
 * It contains js/ts friendly definitions of rust code annotated with `#[napi]`
 */
 const { goodFences, GoodFencesResultType } = require('./index');
 const { program } = require('commander');
 
 
 program
<<<<<<< HEAD
     .option('-p, --project <string> ', 'tsconfig.json file path, defaults to `./tsconfig.json`', 'tsconfig.json')
     .option('-o, --output <string>', 'path to write found violations')
     .option('--baseUrl <string>', "Overrides `compilerOptions.baseUrl` property read from '--project' argument")
     .option('--ignoreExternalFences', 'Ignore external fences (e.g. those in `node_modules`)', false)
     .option('--ignoredDirs [pathRegexs...]', 'Directories matching given regular expressions are excluded from fence evaluation (e.g. `--ignoreDirs lib` will not evaluate source files in all dirs named `lib`', [])
     .arguments('<path> [morePaths...]', 'Dirs to look for fence and source files')
 program.parse(process.argv);
=======
    .option('-p, --project <string> ', 'tsconfig.json file path, defaults `./tsconfig.json`', 'tsconfig.json')
    .option('-o, --output <string>', 'path to write found violations')
    .option('--baseUrl <string>', "Overrides `compilerOptions.baseUrl` property read from '--project' argument")
    .option('--ignoreExternalFences', 'Ignore external fences (e.g. those in `node_modules`)', false)
    .option('--ignoredDirs [pathRegexs...]', 'Files under directories matching given regular expressions are excluded from source file list and will not generate an import map (e.g. `--ignoreDirs lib` will not evaluate source files in all dirs named `lib`)', [])
    .arguments('<path> [morePaths...]', 'Dirs to look for fence and source files')
program.parse(process.argv);
>>>>>>> ebf33b83
 
const options = program.opts();
const args = program.args;

const result = goodFences({
    paths: args ?? [],
    project: options.project,
    baseUrl: options.baseUrl,
    errOutputPath: options.output,
    ignoreExternalFences: options.ignoreExternalFences ? 1 : 0,
    ignoredDirs: options.ignoredDirs
});

result.forEach(r => {
    if (r.resultType === GoodFencesResultType.EvaluationError) {
        console.warn(r.detailedMessage);
    }

    if (r.resultType === GoodFencesResultType.Violation) {
        console.error(r.detailedMessage);
    }
});<|MERGE_RESOLUTION|>--- conflicted
+++ resolved
@@ -8,25 +8,15 @@
  const { program } = require('commander');
  
  
- program
-<<<<<<< HEAD
-     .option('-p, --project <string> ', 'tsconfig.json file path, defaults to `./tsconfig.json`', 'tsconfig.json')
-     .option('-o, --output <string>', 'path to write found violations')
-     .option('--baseUrl <string>', "Overrides `compilerOptions.baseUrl` property read from '--project' argument")
-     .option('--ignoreExternalFences', 'Ignore external fences (e.g. those in `node_modules`)', false)
-     .option('--ignoredDirs [pathRegexs...]', 'Directories matching given regular expressions are excluded from fence evaluation (e.g. `--ignoreDirs lib` will not evaluate source files in all dirs named `lib`', [])
-     .arguments('<path> [morePaths...]', 'Dirs to look for fence and source files')
- program.parse(process.argv);
-=======
-    .option('-p, --project <string> ', 'tsconfig.json file path, defaults `./tsconfig.json`', 'tsconfig.json')
-    .option('-o, --output <string>', 'path to write found violations')
-    .option('--baseUrl <string>', "Overrides `compilerOptions.baseUrl` property read from '--project' argument")
-    .option('--ignoreExternalFences', 'Ignore external fences (e.g. those in `node_modules`)', false)
-    .option('--ignoredDirs [pathRegexs...]', 'Files under directories matching given regular expressions are excluded from source file list and will not generate an import map (e.g. `--ignoreDirs lib` will not evaluate source files in all dirs named `lib`)', [])
-    .arguments('<path> [morePaths...]', 'Dirs to look for fence and source files')
+program
+   .option('-p, --project <string> ', 'tsconfig.json file path, defaults to `./tsconfig.json`', 'tsconfig.json')
+   .option('-o, --output <string>', 'path to write found violations')
+   .option('--baseUrl <string>', "Overrides `compilerOptions.baseUrl` property read from '--project' argument")
+   .option('--ignoreExternalFences', 'Ignore external fences (e.g. those in `node_modules`)', false)
+   .option('--ignoredDirs [pathRegexs...]', 'Directories matching given regular expressions are excluded from fence evaluation (e.g. `--ignoreDirs lib` will not evaluate source files in all dirs named `lib`', [])
+   .arguments('<path> [morePaths...]', 'Dirs to look for fence and source files')
 program.parse(process.argv);
->>>>>>> ebf33b83
- 
+
 const options = program.opts();
 const args = program.args;
 
