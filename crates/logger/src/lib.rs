--- conflicted
+++ resolved
@@ -4,14 +4,11 @@
 
 pub trait Logger: Clone {
     fn log(&self, message: impl Display);
-<<<<<<< HEAD
     fn debug(&self, message: impl Display) {
         if cfg!(debug_assertions) {
             self.log(format!("DEBUG: {}", message));
         }
     }
-=======
->>>>>>> 5c363c53
     fn warn(&self, message: impl Display) {
         self.log(format!("WARN: {}", message));
     }
@@ -21,33 +18,13 @@
 }
 
 #[macro_export]
-<<<<<<< HEAD
-#[cfg(debug_assertions)]
-macro_rules! debug_logf {
-    ($logger:expr, $fmt:expr $(, $arg:expr)*) => {
-            $logger.log(format!($fmt $(, $arg)*));
-    };
-}
-#[cfg(not(debug_assertions))]
-macro_rules! debug_logf {
-    ($logger:expr, $fmt:expr $(, $arg:expr)*) => {};
-}
-=======
-macro_rules! cfg {
-    ($($cfg:tt)*) => {
-        /* compiler built-in */
-    };
-}
-
-#[macro_export]
 macro_rules! debug_logf {
     ($logger:expr, $fmt:expr $(, $arg:expr)*) => {
         if cfg!(debug_assertions) {
-            $logger.log(format!($fmt $(, $arg)*));
+            $logger.debug(format!($fmt $(, $arg)*));
         }
     };
 }
->>>>>>> 5c363c53
 
 impl<T: Logger> Logger for &T {
     fn log(&self, message: impl Display) {
@@ -59,11 +36,7 @@
 pub struct StdioLogger {
     zero_time: std::time::Instant,
 }
-<<<<<<< HEAD
 impl Logger for StdioLogger {
-=======
-impl Logger for &StdioLogger {
->>>>>>> 5c363c53
     fn log(&self, message: impl Display) {
         let delta_time = std::time::Instant::now().duration_since(self.zero_time);
         println!("[{:.04}] {}", delta_time.as_secs_f64(), message);
@@ -91,11 +64,7 @@
         self.logs
             .lock()
             .expect("locking the logger array should not fail!")
-<<<<<<< HEAD
-            .push(message.to_string());
-=======
             .push(format!("{}", message));
->>>>>>> 5c363c53
     }
 }
 impl VecLogger {
