[package]
name = "good-fences-rs-core"
version = "0.2.0"
authors = ["Maxwell Huang-Hobbs <mhuan13@gmail.com>"]
edition = "2018"

[lib]
crate-type = ["cdylib", "lib", "staticlib"]

[dependencies]
jwalk = "0.5"
lazy_static = "1.4.0"
serde_derive = "1.0.117"
serde_bytes = "0.11.5"
serde = { version = "1.0.117", features = ["rc"]}
serde_json = "1.0.59"
void = "1.0.2"
regex = "1"
relative-path = "1.7.2"
glob = "0.3.0"
pathdiff = "0.2.0"
text-diff = "0.4.0"
rayon = "1.5.0"
path-slash = "0.2.1"
path-clean = "0.1.0"
<<<<<<< HEAD
swc_core = { version = "0.79.70", features = ["ecma_plugin_transform", "ecma_loader_node", "ecma_loader_tsc", "swc_node_base", "ecma_loader_lru", "ecma_loader_parking_lot"] }
=======
swc_core = { version = "0.83.32", features = ["ecma_plugin_transform", "ecma_loader_node", "swc_node_base"] }
>>>>>>> 165644d6
napi = { version = "2.13.0", default-features = false, features = ["napi4"] }
napi-derive = "2.13.0"
swc_ecma_parser = "0.140.0"

[build-dependencies]
napi-build = "2.0.1"<|MERGE_RESOLUTION|>--- conflicted
+++ resolved
@@ -23,11 +23,7 @@
 rayon = "1.5.0"
 path-slash = "0.2.1"
 path-clean = "0.1.0"
-<<<<<<< HEAD
-swc_core = { version = "0.79.70", features = ["ecma_plugin_transform", "ecma_loader_node", "ecma_loader_tsc", "swc_node_base", "ecma_loader_lru", "ecma_loader_parking_lot"] }
-=======
-swc_core = { version = "0.83.32", features = ["ecma_plugin_transform", "ecma_loader_node", "swc_node_base"] }
->>>>>>> 165644d6
+swc_core = { version = "0.83.32", features = ["ecma_plugin_transform", "ecma_loader_node", "ecma_loader_tsc", "swc_node_base", "ecma_loader_lru", "ecma_loader_parking_lot"] }
 napi = { version = "2.13.0", default-features = false, features = ["napi4"] }
 napi-derive = "2.13.0"
 swc_ecma_parser = "0.140.0"
