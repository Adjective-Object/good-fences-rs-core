--- conflicted
+++ resolved
@@ -23,21 +23,11 @@
 swc_ecma_parser = {version = "0.117.0", features = ["typescript"]}
 swc_common = {version = "0.27.0", features = ["tty-emitter"]}
 swc = "0.215.0"
-<<<<<<< HEAD
-swc_ecma_ast = "0.94.1"
-=======
->>>>>>> eea20a54
 swc_atoms = "0.4.3"
 swc_ecma_visit = "0.76.6"
 swc_ecmascript = {version = "0.190.0", features = ["transforms", "visit"]}
 swc_plugin = "0.89.1"
-<<<<<<< HEAD
-swc_core = { version = "0.7.*", features = ["plugin_transform", "transforms"] }
-swc_ecma_loader = "0.39.*"
-path-clean = "0.1.0"
-clap = { version = "3.2.21", features = ["derive"] }
-=======
 swc_ecma_ast = "0.90.3"
 swc_ecma_loader = "0.39.7"
 path-clean = "0.1.0"
->>>>>>> eea20a54
+clap = { version = "3.2.21", features = ["derive"] }